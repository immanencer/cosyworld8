import express from 'express';
import { ObjectId } from 'mongodb';
import openApiRouter from './openapi.mjs';
<<<<<<< HEAD
import templatesRoutes from './templates.mjs';
=======
import adminRouterFactory from './admin.mjs';
>>>>>>> e19cced2

const router = express.Router();

// Mount OpenAPI specification route
router.use('/openapi', openApiRouter);

// Wrap async route handlers to catch errors
const asyncHandler = (fn) => (req, res, next) =>
  Promise.resolve(fn(req, res, next)).catch(next);

export default function(db) {
  // Mount admin routes
  router.use('/admin', adminRouterFactory(db));
  // Avatars endpoints
  router.get('/avatars', asyncHandler(async (req, res) => {
    const limit = parseInt(req.query.limit) || 20;
    const offset = parseInt(req.query.offset) || 0;

    const query = {};
    if (req.query.status && req.query.status !== 'all') {
      query.status = req.query.status;
    }

    const total = await db.avatars.countDocuments(query);
    const data = await db.avatars
      .find(query)
      .sort({ createdAt: -1 })
      .skip(offset)
      .limit(limit)
      .toArray();

    res.json({ data, total, limit, offset });
  }));

  router.get('/avatars/:id', asyncHandler(async (req, res) => {
    let id;
    try {
      id = new ObjectId(req.params.id);
    } catch (err) {
      return res.status(400).json({ error: 'Invalid ID format' });
    }

    const avatar = await db.avatars.findOne({ _id: id });
    if (!avatar) {
      return res.status(404).json({ error: 'Avatar not found' });
    }

    res.json(avatar);
  }));

  router.get('/avatars/name/:name', asyncHandler(async (req, res) => {
    const name = req.params.name;
    const avatar = await db.avatars.findOne({
      name: { $regex: new RegExp(`^${name}$`, 'i') }
    });

    if (!avatar) {
      return res.status(404).json({ error: 'Avatar not found' });
    }

    res.json(avatar);
  }));

  router.get('/avatars/:id/inventory', asyncHandler(async (req, res) => {
    let id;
    try {
      id = new ObjectId(req.params.id);
    } catch (err) {
      return res.status(400).json({ error: 'Invalid ID format' });
    }

    // First check if avatar exists
    const avatar = await db.avatars.findOne({ _id: id });
    if (!avatar) {
      return res.status(404).json({ error: 'Avatar not found' });
    }

    // Get items owned by this avatar
    const items = await db.collection('items').find({ owner: id.toString() }).toArray();
    res.json(items);
  }));

  // Items endpoints
  router.get('/items', asyncHandler(async (req, res) => {
    const limit = parseInt(req.query.limit) || 20;
    const offset = parseInt(req.query.offset) || 0;

    const query = {};
    if (req.query.locationId) {
      query.locationId = req.query.locationId;
    }

    const total = await db.collection('items').countDocuments(query);
    const data = await db.collection('items')
      .find(query)
      .sort({ createdAt: -1 })
      .skip(offset)
      .limit(limit)
      .toArray();

    res.json({ data, total, limit, offset });
  }));

  router.get('/items/:id', asyncHandler(async (req, res) => {
    let id;
    try {
      id = new ObjectId(req.params.id);
    } catch (err) {
      return res.status(400).json({ error: 'Invalid ID format' });
    }

    const item = await db.collection('items').findOne({ _id: id });
    if (!item) {
      return res.status(404).json({ error: 'Item not found' });
    }

    res.json(item);
  }));

  // Locations endpoints
  router.get('/locations', asyncHandler(async (req, res) => {
    const limit = parseInt(req.query.limit) || 20;
    const offset = parseInt(req.query.offset) || 0;

    const total = await db.collection('locations').countDocuments();
    const data = await db.collection('locations')
      .find()
      .sort({ createdAt: -1 })
      .skip(offset)
      .limit(limit)
      .toArray();

    res.json({ data, total, limit, offset });
  }));

  router.get('/locations/:id', asyncHandler(async (req, res) => {
    let id;
    try {
      id = new ObjectId(req.params.id);
    } catch (err) {
      return res.status(400).json({ error: 'Invalid ID format' });
    }

    const location = await db.collection('locations').findOne({ _id: id });
    if (!location) {
      return res.status(404).json({ error: 'Location not found' });
    }

    res.json(location);
  }));

  router.get('/locations/:id/avatars', asyncHandler(async (req, res) => {
    let id;
    try {
      id = new ObjectId(req.params.id);
    } catch (err) {
      return res.status(400).json({ error: 'Invalid ID format' });
    }

    // First check if location exists
    const location = await db.collection('locations').findOne({ _id: id });
    if (!location) {
      return res.status(404).json({ error: 'Location not found' });
    }

    // Get avatars in this location
    const avatars = await db.avatars.find({
      locationId: id.toString(),
      status: { $ne: 'dead' }
    }).toArray();

    res.json(avatars);
  }));

  router.get('/locations/:id/items', asyncHandler(async (req, res) => {
    let id;
    try {
      id = new ObjectId(req.params.id);
    } catch (err) {
      return res.status(400).json({ error: 'Invalid ID format' });
    }

    // First check if location exists
    const location = await db.collection('locations').findOne({ _id: id });
    if (!location) {
      return res.status(404).json({ error: 'Location not found' });
    }

    // Get unowned items in this location
    const items = await db.collection('items').find({
      locationId: id.toString(),
      owner: null
    }).toArray();

    res.json(items);
  }));

  // Memories endpoints
  router.get('/memories/:avatarId', asyncHandler(async (req, res) => {
    const avatarId = req.params.avatarId;
    let id;

    try {
      id = new ObjectId(avatarId);
    } catch (err) {
      return res.status(400).json({ error: 'Invalid ID format' });
    }

    // First check if avatar exists
    const avatar = await db.avatars.findOne({ _id: id });
    if (!avatar) {
      return res.status(404).json({ error: 'Avatar not found' });
    }

    const limit = parseInt(req.query.limit) || 20;
    const offset = parseInt(req.query.offset) || 0;

    const total = await db.memories.countDocuments({ avatarId: avatarId });
    const data = await db.memories
      .find({ avatarId: avatarId })
      .sort({ timestamp: -1 })
      .skip(offset)
      .limit(limit)
      .toArray();

    res.json({ data, total, limit, offset });
  }));

  // Chat endpoints
  router.post('/chat/avatars/:avatarId', asyncHandler(async (req, res) => {
    const { message, channelId, contextSize = 10 } = req.body;
    const avatarId = req.params.avatarId;

    if (!message) {
      return res.status(400).json({ error: 'Message is required' });
    }

    let id;
    try {
      id = new ObjectId(avatarId);
    } catch (err) {
      return res.status(400).json({ error: 'Invalid ID format' });
    }

    // Check if avatar exists
    const avatar = await db.avatars.findOne({ _id: id });
    if (!avatar) {
      return res.status(404).json({ error: 'Avatar not found' });
    }

    // Get recent messages for context
    let context = [];
    if (channelId) {
      context = await db.messages
        .find({ channelId })
        .sort({ timestamp: -1 })
        .limit(contextSize)
        .toArray();

      // Reverse to get chronological order
      context.reverse();
    }

    try {
      // Import here to avoid circular dependencies
      const { OpenRouterService } = await import('../../../src/services/openrouterService.mjs');
      const aiService = new OpenRouterService();

      // Generate avatar response
      const prompt = `As ${avatar.name}, respond to the following message. 
      Your personality: ${avatar.personality}
      ${avatar.dynamicPersonality ? `Current mindset: ${avatar.dynamicPersonality}` : ''}

      Recent conversation:
      ${context.map(msg => `${msg.authorUsername}: ${msg.content}`).join('\n')}

      User: ${message}

      ${avatar.name}:`;

      const response = await aiService.generateCompletion(prompt);

      // Record the message
      const timestamp = new Date();
      await db.messages.insertOne({
        authorId: avatarId,
        authorUsername: avatar.name,
        content: response,
        channelId: channelId || 'api',
        timestamp
      });

      res.json({
        response,
        avatarId,
        avatarName: avatar.name,
        timestamp
      });
    } catch (error) {
      console.error('Error generating chat response:', error);
      res.status(500).json({ error: 'Failed to generate response' });
    }
  }));

  router.post('/chat/group', asyncHandler(async (req, res) => {
    const { message, avatarIds, channelId } = req.body;

    if (!message) {
      return res.status(400).json({ error: 'Message is required' });
    }

    if (!Array.isArray(avatarIds) || avatarIds.length === 0) {
      return res.status(400).json({ error: 'At least one avatarId is required' });
    }

    // Convert string IDs to ObjectIds
    const objectIds = avatarIds.map(id => {
      try {
        return new ObjectId(id);
      } catch (err) {
        return null;
      }
    }).filter(id => id !== null);

    // Get all avatars
    const avatars = await db.avatars
      .find({ _id: { $in: objectIds } })
      .toArray();

    if (avatars.length === 0) {
      return res.status(404).json({ error: 'No valid avatars found' });
    }

    // Get context
    let context = [];
    if (channelId) {
      context = await db.messages
        .find({ channelId })
        .sort({ timestamp: -1 })
        .limit(10)
        .toArray();

      context.reverse();
    }

    try {
      // Import here to avoid circular dependencies
      const { OpenRouterService } = await import('../../../src/services/openrouterService.mjs');
      const aiService = new OpenRouterService();

      // Generate responses from each avatar
      const responses = [];

      for (const avatar of avatars) {
        const prompt = `As ${avatar.name}, respond to the following message in a group conversation. 
        Your personality: ${avatar.personality}
        ${avatar.dynamicPersonality ? `Current mindset: ${avatar.dynamicPersonality}` : ''}

        Recent conversation:
        ${context.map(msg => `${msg.authorUsername}: ${msg.content}`).join('\n')}

        User: ${message}

        ${avatar.name}:`;

        const response = await aiService.generateCompletion(prompt);
        const timestamp = new Date();

        // Record the message
        await db.messages.insertOne({
          authorId: avatar._id.toString(),
          authorUsername: avatar.name,
          content: response,
          channelId: channelId || 'api',
          timestamp
        });

        responses.push({
          response,
          avatarId: avatar._id.toString(),
          avatarName: avatar.name,
          timestamp
        });

        // Add this response to context for subsequent avatars
        context.push({
          authorUsername: avatar.name,
          content: response
        });
      }

      res.json(responses);
    } catch (error) {
      console.error('Error generating group chat responses:', error);
      res.status(500).json({ error: 'Failed to generate responses' });
    }
  }));

<<<<<<< HEAD
  // Mount templates routes
  router.use('/templates', templatesRoutes(db));

=======
>>>>>>> e19cced2
  return router;
}<|MERGE_RESOLUTION|>--- conflicted
+++ resolved
@@ -1,11 +1,7 @@
 import express from 'express';
 import { ObjectId } from 'mongodb';
 import openApiRouter from './openapi.mjs';
-<<<<<<< HEAD
-import templatesRoutes from './templates.mjs';
-=======
 import adminRouterFactory from './admin.mjs';
->>>>>>> e19cced2
 
 const router = express.Router();
 
@@ -404,11 +400,8 @@
     }
   }));
 
-<<<<<<< HEAD
   // Mount templates routes
   router.use('/templates', templatesRoutes(db));
 
-=======
->>>>>>> e19cced2
   return router;
 }